--- conflicted
+++ resolved
@@ -8,17 +8,12 @@
 """
 from __future__ import unicode_literals, absolute_import, print_function, division
 
-<<<<<<< HEAD
-=======
-from sopel.module import commands, example
-from sopel import web
-import requests
->>>>>>> 592735d4
 import re
 import sys
 
 import requests
 
+from sopel import web
 from sopel.module import commands, example
 
 if sys.version_info.major >= 3:
