# coding=utf8
"""
bot.py - Willie IRC Bot
Copyright 2008, Sean B. Palmer, inamidst.com
Copyright 2012, Edward Powell, http://embolalia.net
Copyright © 2012, Elad Alfassa <elad@fedoraproject.org>

Licensed under the Eiffel Forum License 2.

http://willie.dftba.net/
"""
from __future__ import unicode_literals
from __future__ import print_function
from __future__ import absolute_import

import collections
import imp
import os
import re
import socket
import sys
import threading
import time

from datetime import datetime
from willie import tools
import willie.irc as irc
from willie.db import WillieDB
from willie.tools import (stderr, PriorityQueue, Identifier, released, get_command_regexp,
                          iteritems, itervalues)
from willie.trigger import Trigger
import willie.module as module
from willie.logger import get_logger
import willie.loader


LOGGER = get_logger(__name__)

if sys.version_info.major >= 3:
    unicode = str
    basestring = str
    py3 = True
else:
    py3 = False


class Willie(irc.Bot):
    NOLIMIT = module.NOLIMIT

    def __init__(self, config):
        irc.Bot.__init__(self, config.core)
        # `re.compile('.*') is re.compile('.*')` because of caching, so we need
        # to associate a list with each regex, since they are unexpectedly
        # indistinct.
        self._callables = {
            'high': collections.defaultdict(list),
            'medium': collections.defaultdict(list),
            'low': collections.defaultdict(list)
        }
        self.config = config
        """The ``Config`` for the current Willie instance."""
        self.doc = {}
        """
        A dictionary of command names to their docstring and example, if
        declared. The first item in a callable's commands list is used as the
        key in version *3.2* onward. Prior to *3.2*, the name of the function
        as declared in the source code was used.
        """
        self.stats = {}
        """
        A dictionary which maps a tuple of a function name and where it was
        used to the nuber of times it was used there.
        """
        self.times = {}
        """
        A dictionary mapping lower-case'd nicks to dictionaries which map
        funtion names to the time which they were last used by that nick.
        """
        self.acivity = {}

        self.server_capabilities = set()
        """A set containing the IRCv3 capabilities that the server supports.

        For servers that do not support IRCv3, this will be an empty set."""
        self.enabled_capabilities = set()
        """A set containing the IRCv3 capabilities that the bot has enabled."""
        self._cap_reqs = dict()
        """A dictionary of capability requests

        Maps the capability name to a list of tuples of the prefix ('-', '=',
        or ''), the name of the requesting module, and the function to call if
        the request is rejected."""

        self.privileges = dict()
        """A dictionary of channels to their users and privilege levels

        The value associated with each channel is a dictionary of Identifiers to a
        bitwise integer value, determined by combining the appropriate constants
        from `module`."""

        self.db = WillieDB(config)
        """The bot's database."""

        self.memory = tools.WillieMemory()
        """
        A thread-safe dict for storage of runtime data to be shared between
        modules. See `WillieMemory <#tools.Willie.WillieMemory>`_
        """

        self.scheduler = Willie.JobScheduler(self)
        self.scheduler.start()

        #Set up block lists
        #Default to empty
        if not self.config.core.nick_blocks:
            self.config.core.nick_blocks = []
        if not self.config.core.nick_blocks:
            self.config.core.host_blocks = []

        self.setup()

    class JobScheduler(threading.Thread):

        """Calls jobs assigned to it in steady intervals.

        JobScheduler is a thread that keeps track of Jobs and calls them every
        X seconds, where X is a property of the Job. It maintains jobs in a
        priority queue, where the next job to be called is always the first
        item.
        Thread safety is maintained with a mutex that is released during long
        operations, so methods add_job and clear_jobs can be safely called from
        the main thread.

        """

        min_reaction_time = 30.0  # seconds
        """How often should scheduler checks for changes in the job list."""

        def __init__(self, bot):
            """Requires bot as argument for logging."""
            threading.Thread.__init__(self)
            self.bot = bot
            self._jobs = PriorityQueue()
            # While PriorityQueue it self is thread safe, this mutex is needed
            # to stop old jobs being put into new queue after clearing the
            # queue.
            self._mutex = threading.Lock()
            # self.cleared is used for more fine grained locking.
            self._cleared = False

        def add_job(self, job):
            """Add a Job to the current job queue."""
            self._jobs.put(job)

        def clear_jobs(self):
            """Clear current Job queue and start fresh."""
            if self._jobs.empty():
                # Guards against getting stuck waiting for self._mutex when
                # thread is waiting for self._jobs to not be empty.
                return
            with self._mutex:
                self._cleared = True
                self._jobs = PriorityQueue()

        def run(self):
            """Run forever."""
            while True:
                try:
                    self._do_next_job()
                except Exception:
                    # Modules exceptions are caught earlier, so this is a bit
                    # more serious. Options are to either stop the main thread
                    # or continue this thread and hope that it won't happen
                    # again.
                    self.bot.error()
                    # Sleep a bit to guard against busy-looping and filling
                    # the log with useless error messages.
                    time.sleep(10.0)  # seconds

        def _do_next_job(self):
            """Wait until there is a job and do it."""
            with self._mutex:
                # Wait until the next job should be executed.
                # This has to be a loop, because signals stop time.sleep().
                while True:
                    job = self._jobs.peek()
                    difference = job.next_time - time.time()
                    duration = min(difference, self.min_reaction_time)
                    if duration <= 0:
                        break
                    with released(self._mutex):
                        time.sleep(duration)

                self._cleared = False
                job = self._jobs.get()
                with released(self._mutex):
                    if job.func.thread:
                        t = threading.Thread(
                            target=self._call, args=(job.func,)
                        )
                        t.start()
                    else:
                        self._call(job.func)
                    job.next()
                # If jobs were cleared during the call, don't put an old job
                # into the new job queue.
                if not self._cleared:
                    self._jobs.put(job)

        def _call(self, func):
            """Wrapper for collecting errors from modules."""
            # Willie.bot.call is way too specialized to be used instead.
            try:
                func(self.bot)
            except Exception:
                self.bot.error()

    class Job(object):

        """Hold information about when a function should be called next.

        Job is a simple structure that hold information about when a function
        should be called next.
        They can be put in a priority queue, in which case the Job that should
        be executed next is returned.

        Calling the method next modifies the Job object for the next time it
        should be executed. Current time is used to decide when the job should
        be executed next so it should only be called right after the function
        was called.

        """

        max_catchup = 5
        """
        This governs how much the scheduling of jobs is allowed
        to get behind before they are simply thrown out to avoid
        calling the same function too many times at once.
        """

        def __init__(self, interval, func):
            """Initialize Job.

            Args:
                interval: number of seconds between calls to func
                func: function to be called

            """
            self.next_time = time.time() + interval
            self.interval = interval
            self.func = func

        def next(self):
            """Update self.next_time with the assumption func was just called.

            Returns: A modified job object.

            """
            last_time = self.next_time
            current_time = time.time()
            delta = last_time + self.interval - current_time

            if last_time > current_time + self.interval:
                # Clock appears to have moved backwards. Reset
                # the timer to avoid waiting for the clock to
                # catch up to whatever time it was previously.
                self.next_time = current_time + self.interval
            elif delta < 0 and abs(delta) > self.interval * self.max_catchup:
                # Execution of jobs is too far behind. Give up on
                # trying to catch up and reset the time, so that
                # will only be repeated a maximum of
                # self.max_catchup times.
                self.next_time = current_time - \
                    self.interval * self.max_catchup
            else:
                self.next_time = last_time + self.interval

            return self

        def __cmp__(self, other):
            """Compare Job objects according to attribute next_time."""
            return self.next_time - other.next_time

        if py3:
            def __lt__(self, other):
                return self.next_time < other.next_time

            def __gt__(self, other):
                return self.next_time > other.next_time

        def __str__(self):
            """Return a string representation of the Job object.

            Example result:
                <Job(2013-06-14 11:01:36.884000, 20s, <function upper at 0x02386BF0>)>

            """
            iso_time = str(datetime.fromtimestamp(self.next_time))
            return "<Job(%s, %ss, %s)>" % \
                (iso_time, self.interval, self.func)

        def __iter__(self):
            """This is an iterator. Never stops though."""
            return self

    def setup(self):
        stderr("\nWelcome to Willie. Loading modules...\n\n")

        modules = willie.loader.enumerate_modules(self.config)

        error_count = 0
        success_count = 0
        for name in modules:
            path, type_ = modules[name]

            try:
                module, _ = willie.loader.load_module(name, path, type_)
            except Exception as e:
                error_count = error_count + 1
                filename, lineno = tools.get_raising_file_and_line()
                rel_path = os.path.relpath(filename, os.path.dirname(__file__))
                raising_stmt = "%s:%d" % (rel_path, lineno)
                stderr("Error loading %s: %s (%s)" % (name, e, raising_stmt))
            else:
                try:
                    if hasattr(module, 'setup'):
                        module.setup(self)
                    relevant_parts = willie.loader.clean_module(
                        module, self.config)
                except Exception as e:
                    error_count = error_count + 1
                    filename, lineno = tools.get_raising_file_and_line()
                    rel_path = os.path.relpath(
                        filename, os.path.dirname(__file__)
                    )
                    raising_stmt = "%s:%d" % (rel_path, lineno)
                    stderr("Error in %s setup procedure: %s (%s)"
                           % (name, e, raising_stmt))
                else:
                    self.register(*relevant_parts)
                    success_count += 1

        if modules:
            stderr('\n\nRegistered %d modules,' % (success_count - 1))
            stderr('%d modules failed to load\n\n' % error_count)
        else:
<<<<<<< HEAD
            # TODO since this includes coretasks, this should probably be fatal
            stderr("Warning: Couldn't load any modules")
=======
            stderr("Warning: Couldn't find any modules")

        self.bind_commands()

    @staticmethod
    def is_callable(obj):
        """Return true if object is a willie callable.

        Object must be both be callable and have hashable. Furthermore, it must
        have either "commands", "rule" or "interval" as attributes to mark it
        as a willie callable.

        """
        if not callable(obj):
            # Check is to help distinguish between willie callables and objects
            # which just happen to have parameter commands or rule.
            return False
        if (hasattr(obj, 'commands') or
                hasattr(obj, 'rule') or
                hasattr(obj, 'intents') or
                hasattr(obj, 'interval')):
            return True
        return False

    @staticmethod
    def is_shutdown(obj):
        """Return true if object is a willie shutdown method.

        Object must be both be callable and named shutdown.

        """
        if (callable(obj) and
                hasattr(obj, "__name__")
                and obj.__name__ == 'shutdown'):
            return True
        return False
>>>>>>> c676d182

    def register(self, callables, jobs, shutdowns):
        self.shutdown_methods = shutdowns
        for callbl in callables:
            for rule in callbl.rule:
                self._callables[callbl.priority][rule].append(callbl)
        # TODO jobs

    class WillieWrapper(object):
        def __init__(self, willie, trigger):
            # The custom __setattr__ for this class sets the attribute on the
            # original bot object. We don't want that for these, so we set them
            # with the normal __setattr__.
            object.__setattr__(self, '_bot', willie)
            object.__setattr__(self, '_trigger', trigger)

        def __dir__(self):
            classattrs = [attr for attr in self.__class__.__dict__
                          if not attr.startswith('__')]
            return list(self.__dict__) + classattrs + dir(self._bot)

        def say(self, string, max_messages=1):
            self._bot.msg(self._trigger.sender, string, max_messages)

        def reply(self, string, notice=False):
            if isinstance(string, str) and not py3:
                string = string.decode('utf8')
            if notice:
                self.notice(
                    '%s: %s' % (self._trigger.nick, string),
                    self._trigger.sender
                )
            else:
                self._bot.msg(
                    self._trigger.sender,
                    '%s: %s' % (self._trigger.nick, string)
                )

        def action(self, string, recipient=None):
            if recipient is None:
                recipient = self._trigger.sender
            self._bot.msg(recipient, '\001ACTION %s\001' % string)

        def notice(self, string, recipient=None):
            if recipient is None:
                recipient = self._trigger.sender
            self.write(('NOTICE', recipient), string)

        def __getattr__(self, attr):
            return getattr(self._bot, attr)

        def __setattr__(self, attr, value):
            return setattr(self._bot, attr, value)

    def call(self, func, willie, trigger):
        nick = trigger.nick
        if nick not in self.times:
            self.times[nick] = dict()

        if not trigger.admin and \
                not func.unblockable and \
                func.rate > 0 and \
                func in self.times[nick]:
            timediff = time.time() - self.times[nick][func]
            if timediff < func.rate:
                self.times[nick][func] = time.time()
                LOGGER.info(
                    "%s prevented from using %s in %s: %d < %d",
                    trigger.nick, func.__name__, trigger.sender, timediff,
                    func.rate
                )
                return

        try:
            exit_code = func(willie, trigger)
        except Exception:
            exit_code = None
            self.error(trigger)

        if exit_code != module.NOLIMIT:
            self.times[nick][func] = time.time()

    def limit(self, trigger, func):
        if trigger.sender and not trigger.sender.is_nick():
            if self.config.has_section('limit'):
                limits = self.config.limit.get(trigger.sender)
                if limits and (func.__module__ not in limits):
                    return True
        return False

    def dispatch(self, pretrigger):
        args = pretrigger.args
        event, args, text = pretrigger.event, args, args[-1]

        if self.config.core.nick_blocks or self.config.core.host_blocks:
            nick_blocked = self._nick_blocked(pretrigger.nick)
            host_blocked = self._host_blocked(pretrigger.host)
        else:
            nick_blocked = host_blocked = None

        list_of_blocked_functions = []
        for priority in ('high', 'medium', 'low'):
            items = self._callables[priority].items()

            for regexp, funcs in items:
                match = regexp.match(text)
                if not match:
                    continue
                trigger = Trigger(self.config, pretrigger, match)
                wrapper = self.WillieWrapper(self, trigger)

                for func in funcs:
                    if (not trigger.admin and
                            not func.unblockable and
                            (nick_blocked or host_blocked)):
                        function_name = "%s.%s" % (
                            func.__module__, func.__name__
                        )
                        list_of_blocked_functions.append(function_name)
                        continue

                    if event not in func.event:
                        continue
                    if self.limit(trigger, func):
                        continue
                    if (hasattr(func, 'intents') and
                            trigger.tags.get('intent') not in func.intents):
                        continue
                    if func.thread:
                        targs = (func, wrapper, trigger)
                        t = threading.Thread(target=self.call, args=targs)
                        t.start()
                    else:
                        self.call(func, wrapper, trigger)

        if list_of_blocked_functions:
            if nick_blocked and host_blocked:
                block_type = 'both'
            elif nick_blocked:
                block_type = 'nick'
            else:
                block_type = 'host'
            LOGGER.info(
                "[%s]%s prevented from using %s.",
                block_type,
                trigger.nick,
                ', '.join(list_of_blocked_functions)
            )

    def _host_blocked(self, host):
        bad_masks = self.config.core.get_list('host_blocks')
        for bad_mask in bad_masks:
            bad_mask = bad_mask.strip()
            if not bad_mask:
                continue
            if (re.match(bad_mask + '$', host, re.IGNORECASE) or
                    bad_mask == host):
                return True
        return False

    def _nick_blocked(self, nick):
        bad_nicks = self.config.core.get_list('nick_blocks')
        for bad_nick in bad_nicks:
            bad_nick = bad_nick.strip()
            if not bad_nick:
                continue
            if (re.match(bad_nick + '$', nick, re.IGNORECASE) or
                    Identifier(bad_nick) == nick):
                return True
        return False

    def _shutdown(self):
        stderr(
            'Calling shutdown for %d modules.' % (len(self.shutdown_methods),)
        )

        for shutdown_method in self.shutdown_methods:
            try:
                stderr(
                    "calling %s.%s" % (
                        shutdown_method.__module__, shutdown_method.__name__,
                    )
                )
                shutdown_method(self)
            except Exception as e:
                stderr(
                    "Error calling shutdown method for module %s:%s" % (
                        shutdown_method.__module__, e
                    )
                )

    def cap_req(self, module_name, capability, failure_callback):
        """Tell Willie to request a capability when it starts.

        By prefixing the capability with `-`, it will be ensured that the
        capability is not enabled. Simmilarly, by prefixing the capability with
        `=`, it will be ensured that the capability is enabled. Requiring and
        disabling is "first come, first served"; if one module requires a
        capability, and another prohibits it, this function will raise an
        exception in whichever module loads second. An exception will also be
        raised if the module is being loaded after the bot has already started,
        and the request would change the set of enabled capabilities.

        If the capability is not prefixed, and no other module prohibits it, it
        will be requested.  Otherwise, it will not be requested. Since
        capability requests that are not mandatory may be rejected by the
        server, as well as by other modules, a module which makes such a
        request should account for that possibility.

        The actual capability request to the server is handled after the
        completion of this function. In the event that the server denies a
        request, the `failure_callback` function will be called, if provided.
        The arguments will be a `Willie` object, and the capability which was
        rejected. This can be used to disable callables which rely on the
        capability.

        """
        #TODO raise better exceptions
        cap = capability[1:]
        prefix = capability[0]

        if prefix == '-':
            if self.connection_registered and cap in self.enabled_capabilities:
                raise Exception('Can not change capabilities after server '
                                'connection has been completed.')
            entry = self._cap_reqs.get(cap, [])
            if any((ent[0] != '-' for ent in entry)):
                raise Exception('Capability conflict')
            entry.append((prefix, module_name, failure_callback))
            self._cap_reqs[cap] = entry
        else:
            if prefix != '=':
                cap = capability
                prefix = ''
            if self.connection_registered and (cap not in
                                               self.enabled_capabilities):
                raise Exception('Can not change capabilities after server '
                                'connection has been completed.')
            entry = self._cap_reqs.get(cap, [])
            # Non-mandatory will callback at the same time as if the server
            # rejected it.
            if any((ent[0] == '-' for ent in entry)) and prefix == '=':
                raise Exception('Capability conflict')
            entry.append((prefix, module_name, failure_callback))
            self._cap_reqs[cap] = entry<|MERGE_RESOLUTION|>--- conflicted
+++ resolved
@@ -344,47 +344,8 @@
             stderr('\n\nRegistered %d modules,' % (success_count - 1))
             stderr('%d modules failed to load\n\n' % error_count)
         else:
-<<<<<<< HEAD
             # TODO since this includes coretasks, this should probably be fatal
             stderr("Warning: Couldn't load any modules")
-=======
-            stderr("Warning: Couldn't find any modules")
-
-        self.bind_commands()
-
-    @staticmethod
-    def is_callable(obj):
-        """Return true if object is a willie callable.
-
-        Object must be both be callable and have hashable. Furthermore, it must
-        have either "commands", "rule" or "interval" as attributes to mark it
-        as a willie callable.
-
-        """
-        if not callable(obj):
-            # Check is to help distinguish between willie callables and objects
-            # which just happen to have parameter commands or rule.
-            return False
-        if (hasattr(obj, 'commands') or
-                hasattr(obj, 'rule') or
-                hasattr(obj, 'intents') or
-                hasattr(obj, 'interval')):
-            return True
-        return False
-
-    @staticmethod
-    def is_shutdown(obj):
-        """Return true if object is a willie shutdown method.
-
-        Object must be both be callable and named shutdown.
-
-        """
-        if (callable(obj) and
-                hasattr(obj, "__name__")
-                and obj.__name__ == 'shutdown'):
-            return True
-        return False
->>>>>>> c676d182
 
     def register(self, callables, jobs, shutdowns):
         self.shutdown_methods = shutdowns
